﻿using Hudl.Mjolnir.External;
using Hudl.Mjolnir.Key;
using Hudl.Mjolnir.Log;
using Hudl.Mjolnir.Tests.Helper;
using Moq;
using System;
using System.Collections.Generic;
using Hudl.Mjolnir.Config;
using Xunit;
using static Hudl.Mjolnir.Bulkhead.BulkheadFactory;

namespace Hudl.Mjolnir.Tests.Bulkhead
{
    public class SemaphoreBulkheadHolderTests : TestFixture
    {
        [Fact]
        public void Construct_ThrowsIfNullMetricEvents()
        {
            // Arrange

            var key = AnyGroupKey;
            var mockConfig = new MjolnirConfiguration();
            var mockLogFactory = new Mock<IMjolnirLogFactory>(MockBehavior.Strict);

            // Act + Assert

            var exception = Assert.Throws<ArgumentNullException>(() => new SemaphoreBulkheadHolder(key, null, mockConfig, mockLogFactory.Object));
            Assert.Equal("metricEvents", exception.ParamName);
        }

        [Fact]
        public void Construct_ThrowsIfNullConfig()
        {
            // Arrange

            var key = AnyGroupKey;
            var mockMetricEvents = new Mock<IMetricEvents>(MockBehavior.Strict);
            var mockLogFactory = new Mock<IMjolnirLogFactory>(MockBehavior.Strict);

            // Act + Assert

            var exception = Assert.Throws<ArgumentNullException>(() => new SemaphoreBulkheadHolder(key, mockMetricEvents.Object, null, mockLogFactory.Object));
            Assert.Equal("config", exception.ParamName);
        }

        [Fact]
        public void Construct_ThrowsIfNullLogFactory()
        {
            // Arrange

            var key = AnyGroupKey;
            var mockMetricEvents = new Mock<IMetricEvents>(MockBehavior.Strict);
            var mockConfig = new MjolnirConfiguration();

            // Act + Assert

            var exception = Assert.Throws<ArgumentNullException>(() => new SemaphoreBulkheadHolder(key, mockMetricEvents.Object, mockConfig, null));
            Assert.Equal("logFactory", exception.ParamName);
        }

        [Fact]
        public void Construct_SetsInitialBulkhead()
        {
            // Arrange

            var key = AnyGroupKey;
            var expectedMaxConcurrent = AnyPositiveInt;
            var mockMetricEvents = new Mock<IMetricEvents>(MockBehavior.Strict);
            mockMetricEvents.Setup(m => m.BulkheadGauge(It.IsAny<string>(), It.IsAny<string>(), It.IsAny<int>(), It.IsAny<int>()));

            var mockConfig = new MjolnirConfiguration
            {
                BulkheadConfigurations = new Dictionary<string, BulkheadConfiguration>
                {
<<<<<<< HEAD
                    key.Name,
                    new BulkheadConfiguration
=======
>>>>>>> 0c22bf19
                    {
                        key.Name,
                        new BulkheadConfiguration
                        {
                            MaxConcurrent = expectedMaxConcurrent
                        }
                    }
                }
            };


            var mockLogFactory = new Mock<IMjolnirLogFactory>(MockBehavior.Strict);
            mockLogFactory.Setup(m => m.CreateLog<SemaphoreBulkheadHolder>()).Returns(new DefaultMjolnirLog<SemaphoreBulkheadHolder>());

            // Act

            var holder = new SemaphoreBulkheadHolder(key, mockMetricEvents.Object, mockConfig, mockLogFactory.Object);

            // Assert

            Assert.Equal(key.Name, holder.Bulkhead.Name);
            Assert.Equal(expectedMaxConcurrent, holder.Bulkhead.CountAvailable);
        }

        [Fact]
<<<<<<< HEAD
        public void Construct_CallsAddChangeHandler()
        {
            // Arrange

            var key = AnyGroupKey;
            var mockMetricEvents = new Mock<IMetricEvents>(MockBehavior.Strict);
            mockMetricEvents.Setup(m => m.BulkheadGauge(It.IsAny<string>(), It.IsAny<string>(), It.IsAny<int>(), It.IsAny<int>()));

            var mockConfig = new TestConfiguration(
                bulkheadConfigurations: new Dictionary<string, BulkheadConfiguration>{
                    {
                        key.Name,
                        new BulkheadConfiguration
                        {
                            MaxConcurrent = AnyPositiveInt
                        }
                    }
                });

            var mockLogFactory = new Mock<IMjolnirLogFactory>(MockBehavior.Strict);
            mockLogFactory.Setup(m => m.CreateLog<SemaphoreBulkheadHolder>()).Returns(new DefaultMjolnirLog<SemaphoreBulkheadHolder>());

            // Act

            var holder = new SemaphoreBulkheadHolder(key, mockMetricEvents.Object, mockConfig, mockLogFactory.Object);

            // Assert

            // Veryfy for Subscribtion would be better but we cannot mock MjolnirConfiguration properly with Mock
            Assert.Equal(1, mockConfig.Observers.Count);
        }

        [Fact]
=======
>>>>>>> 0c22bf19
        public void Construct_WhenMaxConcurrentConfigIsInvalid_DoesSomething()
        {
            // Arrange

            var key = AnyString;
            var groupKey = GroupKey.Named(key);
            const int invalidMaxConcurrent = -1;
            var mockMetricEvents = new Mock<IMetricEvents>(); // Not Strict: we're not testing the events here.

            var mockConfig = new MjolnirConfiguration
            {
                BulkheadConfigurations = new Dictionary<string, BulkheadConfiguration>
                {
<<<<<<< HEAD
                    groupKey.Name,
                    new BulkheadConfiguration
=======
>>>>>>> 0c22bf19
                    {
                        groupKey.Name,
                        new BulkheadConfiguration
                        {
                            MaxConcurrent = invalidMaxConcurrent
                        }
                    }
                }
            };

            var mockLogFactory = new Mock<IMjolnirLogFactory>(MockBehavior.Strict);
            mockLogFactory.Setup(m => m.CreateLog<SemaphoreBulkheadHolder>()).Returns(new DefaultMjolnirLog<SemaphoreBulkheadHolder>());

            // Act + Assert

            var exception = Assert.Throws<ArgumentOutOfRangeException>(() => new SemaphoreBulkheadHolder(groupKey, mockMetricEvents.Object, mockConfig, mockLogFactory.Object));

            Assert.Equal("maxConcurrent", exception.ParamName);
            Assert.Equal(invalidMaxConcurrent, exception.ActualValue);
        }

        [Fact]
        public void UpdateMaxConcurrent_IgnoresInvalidValues()
        {
            // Arrange

            var key = AnyGroupKey;
            const int invalidMaxConcurrent = -1;

            var mockMetricEvents = new Mock<IMetricEvents>(MockBehavior.Strict);
            mockMetricEvents.Setup(m => m.BulkheadGauge(It.IsAny<string>(), It.IsAny<string>(), It.IsAny<int>(), It.IsAny<int>()));

            var mockConfig = new MjolnirConfiguration
            {
                BulkheadConfigurations = new Dictionary<string, BulkheadConfiguration>
                {
<<<<<<< HEAD
                    key.Name,
                    new BulkheadConfiguration
=======
>>>>>>> 0c22bf19
                    {
                        key.Name,
                        new BulkheadConfiguration
                        {
                            MaxConcurrent = AnyPositiveInt
                        }
                    }
                }
            };

            var mockLog = new Mock<IMjolnirLog<SemaphoreBulkheadHolder>>(MockBehavior.Strict);
            mockLog.Setup(m => m.Error(It.IsAny<string>()));

            var mockLogFactory = new Mock<IMjolnirLogFactory>(MockBehavior.Strict);
            mockLogFactory.Setup(m => m.CreateLog<SemaphoreBulkheadHolder>()).Returns(mockLog.Object);

            var holder = new SemaphoreBulkheadHolder(key, mockMetricEvents.Object, mockConfig, mockLogFactory.Object);

            // Act

            var initialBulkhead = holder.Bulkhead;
            holder.UpdateMaxConcurrent(invalidMaxConcurrent);

            // Assert

            // Bulkhead should be unchanged.
            Assert.True(initialBulkhead == holder.Bulkhead);
            mockLog.Verify(m => m.Error($"Semaphore bulkhead config for key {key.Name} changed to an invalid limit of {invalidMaxConcurrent}, the bulkhead will not be changed"), Times.Once);
        }

        [Fact]
        public void UpdateMaxConcurrent_ReplacesBulkhead()
        {
            // Arrange

            var key = AnyGroupKey;
            const int initialExpectedCount = 5;
            const int newExpectedCount = 6;
            var mockMetricEvents = new Mock<IMetricEvents>(MockBehavior.Strict);
            mockMetricEvents.Setup(m => m.BulkheadGauge(It.IsAny<string>(), It.IsAny<string>(), It.IsAny<int>(), It.IsAny<int>()));

            var mockConfig = new MjolnirConfiguration
            {
                BulkheadConfigurations = new Dictionary<string, BulkheadConfiguration>
                {
<<<<<<< HEAD
                    key.Name,
                    new BulkheadConfiguration
=======
>>>>>>> 0c22bf19
                    {
                        key.Name,
                        new BulkheadConfiguration
                        {
                            MaxConcurrent = initialExpectedCount
                        }
                    }
                }
            };

            var mockLogFactory = new Mock<IMjolnirLogFactory>(MockBehavior.Strict);
            mockLogFactory.Setup(m => m.CreateLog<SemaphoreBulkheadHolder>()).Returns(new DefaultMjolnirLog<SemaphoreBulkheadHolder>());

            var holder = new SemaphoreBulkheadHolder(key, mockMetricEvents.Object, mockConfig, mockLogFactory.Object);

            // Act

            var firstBulkhead = holder.Bulkhead;
            holder.UpdateMaxConcurrent(newExpectedCount);

            var secondBulkhead = holder.Bulkhead;

            // Assert

            // Shouldn't change any existing referenced bulkheads...
            Assert.Equal(initialExpectedCount, firstBulkhead.CountAvailable);

            // ...but newly-retrieved bulkheads should get a new instance
            // with the updated count.
            Assert.Equal(newExpectedCount, secondBulkhead.CountAvailable);

            // And they shouldn't be the same bulkhead (which should be obvious by this point).
            Assert.False(firstBulkhead == secondBulkhead);
        }
    }
}<|MERGE_RESOLUTION|>--- conflicted
+++ resolved
@@ -72,11 +72,6 @@
             {
                 BulkheadConfigurations = new Dictionary<string, BulkheadConfiguration>
                 {
-<<<<<<< HEAD
-                    key.Name,
-                    new BulkheadConfiguration
-=======
->>>>>>> 0c22bf19
                     {
                         key.Name,
                         new BulkheadConfiguration
@@ -102,42 +97,6 @@
         }
 
         [Fact]
-<<<<<<< HEAD
-        public void Construct_CallsAddChangeHandler()
-        {
-            // Arrange
-
-            var key = AnyGroupKey;
-            var mockMetricEvents = new Mock<IMetricEvents>(MockBehavior.Strict);
-            mockMetricEvents.Setup(m => m.BulkheadGauge(It.IsAny<string>(), It.IsAny<string>(), It.IsAny<int>(), It.IsAny<int>()));
-
-            var mockConfig = new TestConfiguration(
-                bulkheadConfigurations: new Dictionary<string, BulkheadConfiguration>{
-                    {
-                        key.Name,
-                        new BulkheadConfiguration
-                        {
-                            MaxConcurrent = AnyPositiveInt
-                        }
-                    }
-                });
-
-            var mockLogFactory = new Mock<IMjolnirLogFactory>(MockBehavior.Strict);
-            mockLogFactory.Setup(m => m.CreateLog<SemaphoreBulkheadHolder>()).Returns(new DefaultMjolnirLog<SemaphoreBulkheadHolder>());
-
-            // Act
-
-            var holder = new SemaphoreBulkheadHolder(key, mockMetricEvents.Object, mockConfig, mockLogFactory.Object);
-
-            // Assert
-
-            // Veryfy for Subscribtion would be better but we cannot mock MjolnirConfiguration properly with Mock
-            Assert.Equal(1, mockConfig.Observers.Count);
-        }
-
-        [Fact]
-=======
->>>>>>> 0c22bf19
         public void Construct_WhenMaxConcurrentConfigIsInvalid_DoesSomething()
         {
             // Arrange
@@ -151,11 +110,6 @@
             {
                 BulkheadConfigurations = new Dictionary<string, BulkheadConfiguration>
                 {
-<<<<<<< HEAD
-                    groupKey.Name,
-                    new BulkheadConfiguration
-=======
->>>>>>> 0c22bf19
                     {
                         groupKey.Name,
                         new BulkheadConfiguration
@@ -192,11 +146,6 @@
             {
                 BulkheadConfigurations = new Dictionary<string, BulkheadConfiguration>
                 {
-<<<<<<< HEAD
-                    key.Name,
-                    new BulkheadConfiguration
-=======
->>>>>>> 0c22bf19
                     {
                         key.Name,
                         new BulkheadConfiguration
@@ -242,11 +191,6 @@
             {
                 BulkheadConfigurations = new Dictionary<string, BulkheadConfiguration>
                 {
-<<<<<<< HEAD
-                    key.Name,
-                    new BulkheadConfiguration
-=======
->>>>>>> 0c22bf19
                     {
                         key.Name,
                         new BulkheadConfiguration
